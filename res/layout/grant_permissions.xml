<?xml version="1.0" encoding="utf-8"?>
<!-- Copyright (C) 2015 The Android Open Source Project

     Licensed under the Apache License, Version 2.0 (the "License");
     you may not use this file except in compliance with the License.
     You may obtain a copy of the License at

          http://www.apache.org/licenses/LICENSE-2.0

     Unless required by applicable law or agreed to in writing, software
     distributed under the License is distributed on an "AS IS" BASIS,
     WITHOUT WARRANTIES OR CONDITIONS OF ANY KIND, either express or implied.
     See the License for the specific language governing permissions and
     limitations under the License.
-->

<com.android.packageinstaller.permission.ui.ManualLayoutFrame
    xmlns:android="http://schemas.android.com/apk/res/android"
    android:layout_width="fill_parent"
    android:layout_height="fill_parent" >

    <LinearLayout
        android:id="@+id/dialog_container"
        android:layout_width="fill_parent"
        android:layout_height="fill_parent"
        android:paddingTop="24dip"
        android:paddingBottom="8dip"
        android:paddingStart="22dip"
        android:paddingEnd="16dip"
        android:orientation="vertical">

        <FrameLayout
            android:id="@+id/desc_container"
            android:layout_width="match_parent"
            android:layout_height="wrap_content" >
            <include
                layout="@layout/permission_description" />
        </FrameLayout>

        <CheckBox
            android:id="@+id/do_not_ask_checkbox"
            android:layout_width="fill_parent"
            android:layout_height="wrap_content"
            android:layout_marginTop="16dip"
            android:text="@string/never_ask_again"
            style="?android:attr/textAppearanceSmall"
            android:visibility="gone">
        </CheckBox>

        <com.android.packageinstaller.permission.ui.ButtonBarLayout
            android:id="@+id/button_group"
            android:layout_width="match_parent"
            android:layout_height="match_parent"
            android:orientation="horizontal"
            android:paddingStart="2dip"
            android:paddingTop="16dip">

            <TextView
                android:id="@+id/current_page_text"
                android:layout_width="wrap_content"
                android:layout_height="wrap_content"
                android:layout_gravity="start|bottom"
                android:paddingTop="4dp"
                android:paddingBottom="4dp"
                android:paddingEnd="12dp"
                android:singleLine="true"
                style="?android:attr/textAppearanceSmall"
                android:textColor="?android:attr/textColorSecondary"
                android:visibility="invisible">
            </TextView>

            <Space
                android:id="@*android:id/spacer"
                android:layout_width="0dp"
                android:layout_height="0dp"
                android:layout_weight="1"
                android:visibility="invisible" >
            </Space>

            <LinearLayout
                android:layout_width="wrap_content"
                android:layout_height="wrap_content"
<<<<<<< HEAD
                android:layout_gravity="end"
                android:orientation="horizontal" >

                <Button
                    android:id="@+id/permission_deny_button"
                    android:layout_width="wrap_content"
                    android:layout_height="wrap_content"
                    style="?android:attr/buttonBarButtonStyle"
                    android:text="@string/grant_dialog_button_deny" >
                </Button>
=======
                style="?android:attr/buttonBarButtonStyle"
                android:text="@string/grant_dialog_button_deny" >
            </Button>
>>>>>>> 16c392f4

            <Button
                android:id="@+id/permission_allow_button"
                android:layout_width="wrap_content"
                android:layout_height="wrap_content"
                style="?android:attr/buttonBarButtonStyle"
                android:layout_marginStart="8dip"
                android:text="@string/grant_dialog_button_allow" >
            </Button>

            </LinearLayout>

        </com.android.packageinstaller.permission.ui.ButtonBarLayout>

    </LinearLayout>

</com.android.packageinstaller.permission.ui.ManualLayoutFrame><|MERGE_RESOLUTION|>--- conflicted
+++ resolved
@@ -80,7 +80,6 @@
             <LinearLayout
                 android:layout_width="wrap_content"
                 android:layout_height="wrap_content"
-<<<<<<< HEAD
                 android:layout_gravity="end"
                 android:orientation="horizontal" >
 
@@ -91,11 +90,6 @@
                     style="?android:attr/buttonBarButtonStyle"
                     android:text="@string/grant_dialog_button_deny" >
                 </Button>
-=======
-                style="?android:attr/buttonBarButtonStyle"
-                android:text="@string/grant_dialog_button_deny" >
-            </Button>
->>>>>>> 16c392f4
 
             <Button
                 android:id="@+id/permission_allow_button"
