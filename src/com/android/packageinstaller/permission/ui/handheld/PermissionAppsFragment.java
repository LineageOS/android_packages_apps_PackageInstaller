--- conflicted
+++ resolved
@@ -429,7 +429,6 @@
         }
     }
 
-<<<<<<< HEAD
     private void setPreferenceSummary(AppPermissionGroup group, PermissionControlPreference pref,
             boolean allowed, Context context) {
         if (!Utils.isModernPermissionGroup(group.getName())) {
@@ -458,7 +457,7 @@
             }
         }
     }
-=======
+
     private void logPermissionAppsFragmentCreated(PermissionApp permissionApp, long viewId,
             boolean isAllowed, boolean isAllowedForeground, boolean isDenied) {
         long sessionId = getArguments().getLong(EXTRA_SESSION_ID, 0);
@@ -480,7 +479,6 @@
                 + permissionApp.getUid() + " packageName=" + permissionApp.getPackageName()
                 + " category=" + category);
     };
->>>>>>> 03bef15f
 
     public static class SystemAppsFragment extends SettingsWithLargeHeader implements Callback {
         PermissionAppsFragment mOuterFragment;
